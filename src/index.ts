--- conflicted
+++ resolved
@@ -649,19 +649,13 @@
 	commit(): undefined {
 		const childValues = this.commitChildren();
 		this.value = childValues.length > 1 ? childValues : childValues[0];
-<<<<<<< HEAD
+		if (this.ref !== undefined) {
+			this.ref(this.value);
+		}
+
 		if (!this.updating && this.dirty) {
 			this.parent.commit();
-=======
-		if (this.ref !== undefined) {
-			this.ref(this.value);
-		}
-
-		if (requester !== undefined) {
-			this.parent.commit(requester);
->>>>>>> 58a6b6ca
-		}
-
+		}
 		this.updating = false;
 		return; // void :(
 	}
@@ -726,17 +720,12 @@
 			return this.parent.catch(err);
 		}
 
-<<<<<<< HEAD
+		if (this.ref !== undefined) {
+			this.ref(this.value);
+		}
+
 		if (!this.updating && this.dirty && this.parent !== undefined) {
 			this.parent.commit();
-=======
-		if (this.ref !== undefined) {
-			this.ref(this.value);
-		}
-
-		if (this.dirty && requester !== undefined && this.parent !== undefined) {
-			this.parent.commit(this);
->>>>>>> 58a6b6ca
 		}
 
 		this.updating = false;
