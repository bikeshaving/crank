{
  "name": "@bikeshaving/crank",
<<<<<<< HEAD
  "version": "0.1.5",
  "description": "JSX-based components with functions, promises and generators.",
  "license": "MIT",
  "files": [
    "cjs",
    "esm",
    "dom.d.ts",
    "dom.js",
    "html.d.ts",
    "html.js"
  ],
  "main": "cjs/index.js",
  "module": "esm/index.js",
  "types": "esm/index.d.ts",
=======
  "version": "0.1.4",
  "description": "Write JSX-driven components with functions, promises and generators.",
>>>>>>> 79b1fd58
  "homepage": "https://crank.js.org",
  "bugs": {
    "url": "https://github.com/bikeshaving/crank/issues"
  },
  "repository": {
    "type": "git",
    "url": "https://github.com/bikeshaving/crank.git"
  },
  "license": "MIT",
  "files": [
    "index.js",
    "dom.js",
    "html.js",
    "cjs",
    "umd",
    "*.d.ts",
    "*.js.map"
  ],
  "type": "module",
  "exports": {
    ".": {
      "import": "./index.js",
      "require": "./cjs/index.js"
    },
    "./cjs": {
      "require": "./cjs/index.js"
    },
    "./cjs/dom": {
      "require": "./cjs/dom.js"
    },
    "./cjs/dom.js": {
      "require": "./cjs/dom.js"
    },
    "./cjs/html": {
      "require": "./cjs/html.js"
    },
    "./cjs/html.js": {
      "require": "./cjs/html.js"
    },
    "./cjs/index": {
      "require": "./cjs/index.js"
    },
    "./cjs/index.js": {
      "require": "./cjs/index.js"
    },
    "./dom": {
      "import": "./dom.js",
      "require": "./cjs/dom.js"
    },
    "./dom.js": {
      "import": "./dom.js",
      "require": "./cjs/dom.js"
    },
    "./html": {
      "import": "./html.js",
      "require": "./cjs/html.js"
    },
    "./html.js": {
      "import": "./html.js",
      "require": "./cjs/html.js"
    },
    "./index": {
      "import": "./index.js",
      "require": "./cjs/index.js"
    },
    "./index.js": {
      "import": "./index.js",
      "require": "./cjs/index.js"
    },
    "./package.json": "./package.json",
    "./umd": {
      "require": "./umd/index.js"
    },
    "./umd/index.js": {
      "require": "./umd/index.js"
    }
  },
  "main": "cjs/index.js",
  "module": "index.js",
  "types": "index.d.ts",
  "scripts": {
    "prebuild": "yarn run clean",
    "build": "rollup -c rollup.config.js",
    "clean": "shx rm -rf cjs umd.js index.js dom.js html.js *.d.ts *.js.map",
    "debug": "node --inspect-brk node_modules/.bin/jest --runInBand",
    "lint": "eslint --ext .js,.jsx,.ts,.tsx .",
    "prepublishOnly": "yarn run test && yarn run build",
    "test": "jest --config jest.config.cjs --color --no-cache",
    "typecheck": "tsc --noEmit"
  },
  "husky": {
    "hooks": {
      "pre-commit": "lint-staged"
    }
  },
  "lint-staged": {
    "**/*.{js,jsx,ts,tsx}": [
      "eslint"
    ]
  },
  "dependencies": {
    "event-target-shim": "^5.0.1"
  },
  "devDependencies": {
    "@rollup/plugin-node-resolve": "^7.1.3",
    "@types/jest": "^25.2.2",
    "@typescript-eslint/eslint-plugin": "^2.33.0",
    "@typescript-eslint/parser": "^2.33.0",
    "@wessberg/rollup-plugin-ts": "^1.2.24",
    "core-js": "^3.6.5",
    "eslint": "^7.0.0",
    "eslint-config-prettier": "^6.10.1",
    "eslint-plugin-jest": "^23.13.1",
    "eslint-plugin-prettier": "^3.1.3",
    "eslint-plugin-react": "^7.20.0",
    "husky": "^4.2.5",
    "jest": "^26.0.1",
    "lint-staged": "^10.0.8",
    "prettier": "^2.0.4",
    "rollup": "^2.10.2",
    "shx": "^0.3.2",
    "ts-jest": "^26.0.0",
    "typescript": "^3.9.2"
  },
  "publishConfig": {
    "access": "public"
  }
}<|MERGE_RESOLUTION|>--- conflicted
+++ resolved
@@ -1,24 +1,7 @@
 {
   "name": "@bikeshaving/crank",
-<<<<<<< HEAD
   "version": "0.1.5",
-  "description": "JSX-based components with functions, promises and generators.",
-  "license": "MIT",
-  "files": [
-    "cjs",
-    "esm",
-    "dom.d.ts",
-    "dom.js",
-    "html.d.ts",
-    "html.js"
-  ],
-  "main": "cjs/index.js",
-  "module": "esm/index.js",
-  "types": "esm/index.d.ts",
-=======
-  "version": "0.1.4",
   "description": "Write JSX-driven components with functions, promises and generators.",
->>>>>>> 79b1fd58
   "homepage": "https://crank.js.org",
   "bugs": {
     "url": "https://github.com/bikeshaving/crank/issues"
